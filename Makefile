#!/usr/bin/make
# Makefile readme (en): <https://www.gnu.org/software/make/manual/html_node/index.html#SEC_Contents>

SHELL = /bin/sh
LDFLAGS = "-s -w -X github.com/tarampampam/webhook-tester/internal/version.version=$(shell git rev-parse HEAD)"

DC_RUN_ARGS = --rm --user "$(shell id -u):$(shell id -g)"
APP_NAME = $(notdir $(CURDIR))

.DEFAULT_GOAL : help

# This will output the help for each task. thanks to https://marmelab.com/blog/2016/02/29/auto-documented-makefile.html
help: ## Show this help
	@printf "\033[33m%s:\033[0m\n" 'Available commands'
	@awk 'BEGIN {FS = ":.*?## "} /^[a-zA-Z_-]+:.*?## / {printf "  \033[32m%-16s\033[0m %s\n", $$1, $$2}' $(MAKEFILE_LIST)

image: ## Build docker image with the app
	docker build -f ./Dockerfile -t $(APP_NAME):local .
	docker images $(APP_NAME):local # print the info
	@printf "\n   \e[30;42m %s \033[0m\n\n" 'Now you can use image like `docker run --rm $(APP_NAME):local ...`'

fake-web-dist: # Is needed for the backend (embedding)
	test -d ./web/dist || ( mkdir ./web/dist && touch ./web/dist/index.html )

<<<<<<< HEAD
.PHONY: gen
gen: ## Run code-generation
	docker-compose run $(DC_RUN_ARGS) --no-deps app go generate ./...
=======
# Frontend stuff
>>>>>>> 5ce3cb5a

node-install: ## Install node dependencies
	docker-compose run $(DC_RUN_ARGS) node sh -c 'test -d ./node_modules || npm ci --no-audit --prefer-offline'

node-generate: node-install ## Generate frontend assets
	docker-compose run $(DC_RUN_ARGS) node npm run generate

node-build: node-generate ## Build the frontend
	-rm -R ./web/dist
	docker-compose run $(DC_RUN_ARGS) node npm run build

node-lint: node-generate ## Lint the frontend
	docker-compose run $(DC_RUN_ARGS) node npm run lint

node-shell: ## Start shell inside node environment
	docker-compose run $(DC_RUN_ARGS) node sh

# Backend stuff

go-generate: ## Generate backend assets
	docker-compose run $(DC_RUN_ARGS) --no-deps go go generate ./...

go-build: node-build go-generate ## Build app binary file
	docker-compose run $(DC_RUN_ARGS) -e "CGO_ENABLED=0" --no-deps go go build -trimpath -ldflags $(LDFLAGS) ./cmd/webhook-tester/

go-test: fake-web-dist ## Run backend tests
	docker-compose run $(DC_RUN_ARGS) --no-deps go go test -v -race -timeout 10s ./...

go-lint: fake-web-dist ## Link the backend
	docker-compose run --rm golint golangci-lint run

go-fmt: fake-web-dist ## Run source code formatting tools
	docker-compose run $(DC_RUN_ARGS) --no-deps go gofmt -s -w -d .
	docker-compose run $(DC_RUN_ARGS) --no-deps go goimports -d -w .
	docker-compose run $(DC_RUN_ARGS) --no-deps go go mod tidy

go-shell: ## Start shell inside go environment
	docker-compose run $(DC_RUN_ARGS) go sh

# Overall stuff

e2e-test: ## Run integration (E2E) tests
	docker-compose run --rm hurl

test: go-lint go-test node-lint ## Run all tests

up: node-generate go-generate ## Start the app in the development mode
	docker-compose up --detach node-watch web

down: ## Stop the app
	docker-compose down --remove-orphans

restart: down up ## Restart all containers

clean: ## Make clean
	docker-compose down -v -t 1
	-docker rmi $(APP_NAME):local -f
	-rm -R ./webhook-tester ./web/node_modules ./web/dist<|MERGE_RESOLUTION|>--- conflicted
+++ resolved
@@ -22,13 +22,7 @@
 fake-web-dist: # Is needed for the backend (embedding)
 	test -d ./web/dist || ( mkdir ./web/dist && touch ./web/dist/index.html )
 
-<<<<<<< HEAD
-.PHONY: gen
-gen: ## Run code-generation
-	docker-compose run $(DC_RUN_ARGS) --no-deps app go generate ./...
-=======
 # Frontend stuff
->>>>>>> 5ce3cb5a
 
 node-install: ## Install node dependencies
 	docker-compose run $(DC_RUN_ARGS) node sh -c 'test -d ./node_modules || npm ci --no-audit --prefer-offline'
