--- conflicted
+++ resolved
@@ -24,12 +24,9 @@
 - Graceful shutdown support for `serve` sub-command
 - HTTP requests & HTTP panics logging middlewares
 - Logging using `uber-go/zap` package
-<<<<<<< HEAD
 - Webhook delay uses `time.After()` instead `time.Sleep()` with context canceling support
 - HTTP route `/api/version`
-=======
 - Support for `linux/arm64`, `linux/arm/v6` and `linux/arm/v7` platforms for docker image
->>>>>>> 67632031
 
 ### Changed
 
