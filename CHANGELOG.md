--- conflicted
+++ resolved
@@ -39,12 +39,8 @@
 - Default value for `--public` flag (`serve` sub-command) now `%binary_file_dir%/web` instead `%current_working_directory%/web`
 - Flag `--session-ttl` (`serve` sub-command) now accepts duration (example: `1h30m`) instead seconds count
 - Flag `--public` now accepts empty value (in this case file server will be disabled)
-<<<<<<< HEAD
 - Go updated from `1.15` up to `1.16.3`
-=======
-- Go updated from `1.15` up to `1.16.2`
 - All frontend libraries updated
->>>>>>> 8a54fdb3
 
 ### Removed
 
